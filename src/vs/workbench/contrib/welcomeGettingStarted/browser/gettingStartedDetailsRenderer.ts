/*---------------------------------------------------------------------------------------------
 *  Copyright (c) Microsoft Corporation. All rights reserved.
 *  Licensed under the MIT License. See License.txt in the project root for license information.
 *--------------------------------------------------------------------------------------------*/

import { generateUuid } from 'vs/base/common/uuid';
import { generateTokensCSSForColorMap } from 'vs/editor/common/languages/supports/tokenization';
import { TokenizationRegistry } from 'vs/editor/common/languages';
import { DEFAULT_MARKDOWN_STYLES, renderMarkdownDocument } from 'vs/workbench/contrib/markdown/browser/markdownDocumentRenderer';
import { URI } from 'vs/base/common/uri';
import { language } from 'vs/base/common/platform';
import { joinPath } from 'vs/base/common/resources';
import { assertIsDefined } from 'vs/base/common/types';
import { asWebviewUri } from 'vs/workbench/contrib/webview/common/webview';
import { ResourceMap } from 'vs/base/common/map';
import { IFileService } from 'vs/platform/files/common/files';
import { INotificationService } from 'vs/platform/notification/common/notification';
import { ILanguageService } from 'vs/editor/common/languages/language';
import { IExtensionService } from 'vs/workbench/services/extensions/common/extensions';
import { gettingStartedContentRegistry } from 'vs/workbench/contrib/welcomeGettingStarted/common/gettingStartedContent';


export class GettingStartedDetailsRenderer {
	private mdCache = new ResourceMap<string>();
	private svgCache = new ResourceMap<string>();

	constructor(
		@IFileService private readonly fileService: IFileService,
		@INotificationService private readonly notificationService: INotificationService,
		@IExtensionService private readonly extensionService: IExtensionService,
		@ILanguageService private readonly languageService: ILanguageService,
	) { }

	async renderMarkdown(path: URI, base: URI): Promise<string> {
		const content = await this.readAndCacheStepMarkdown(path, base);
		const nonce = generateUuid();
		const colorMap = TokenizationRegistry.getColorMap();

		const css = colorMap ? generateTokensCSSForColorMap(colorMap) : '';

		const inDev = document.location.protocol === 'http:';
		const imgSrcCsp = inDev ? 'img-src https: data: http:' : 'img-src https: data:';

		return `<!DOCTYPE html>
		<html>
			<head>
				<meta http-equiv="Content-type" content="text/html;charset=UTF-8">
				<meta http-equiv="Content-Security-Policy" content="default-src 'none'; ${imgSrcCsp}; media-src https:; script-src 'nonce-${nonce}'; style-src 'nonce-${nonce}';">
				<style nonce="${nonce}">
					${DEFAULT_MARKDOWN_STYLES}
					${css}
					body > img {
						align-self: flex-start;
					}
					body > img[centered] {
						align-self: center;
					}
					body {
						display: flex;
						flex-direction: column;
						padding: 0;
						height: inherit;
					}
					.theme-picker-row {
						display: flex;
						justify-content: center;
						gap: 32px;
					}
					checklist {
						display: flex;
						gap: 32px;
						flex-direction: column;
					}
					checkbox {
						display: flex;
						flex-direction: column;
						align-items: center;
						margin: 5px;
						cursor: pointer;
					}
					checkbox > img {
						margin-bottom: 8px !important;
					}
					checkbox.checked > img {
						box-sizing: border-box;
					}
					checkbox.checked > img {
						outline: 2px solid var(--vscode-focusBorder);
						outline-offset: 4px;
						border-radius: 4px;
					}
					.theme-picker-link {
						margin-top: 16px;
						color: var(--vscode-textLink-foreground);
					}
					blockquote > p:first-child {
						margin-top: 0;
					}
					body > * {
						margin-block-end: 0.25em;
						margin-block-start: 0.25em;
					}
					vertically-centered {
						padding-top: 5px;
						padding-bottom: 5px;
						display: flex;
						justify-content: center;
						flex-direction: column;
					}
					html {
						height: 100%;
						padding-right: 32px;
					}
					h1 {
						font-size: 19.5px;
					}
					h2 {
						font-size: 18.5px;
					}
				</style>
			</head>
			<body>
				<vertically-centered>
					${content}
				</vertically-centered>
			</body>
			<script nonce="${nonce}">
				const vscode = acquireVsCodeApi();

				document.querySelectorAll('[when-checked]').forEach(el => {
					el.addEventListener('click', () => {
						vscode.postMessage(el.getAttribute('when-checked'));
					});
				});

				let ongoingLayout = undefined;
				const doLayout = () => {
					document.querySelectorAll('vertically-centered').forEach(element => {
						element.style.marginTop = Math.max((document.body.clientHeight - element.scrollHeight) * 3/10, 0) + 'px';
					});
					ongoingLayout = undefined;
				};

				const layout = () => {
					if (ongoingLayout) {
						clearTimeout(ongoingLayout);
					}
					ongoingLayout = setTimeout(doLayout, 0);
				};

				layout();

				document.querySelectorAll('img').forEach(element => {
					element.onload = layout;
				})

				window.addEventListener('message', event => {
					if (event.data.layoutMeNow) {
						layout();
					}
					if (event.data.enabledContextKeys) {
						document.querySelectorAll('.checked').forEach(element => element.classList.remove('checked'))
						for (const key of event.data.enabledContextKeys) {
							document.querySelectorAll('[checked-on="' + key + '"]').forEach(element => element.classList.add('checked'))
						}
					}
				});
		</script>
		</html>`;
	}

	async renderSVG(path: URI): Promise<string> {
		const content = await this.readAndCacheSVGFile(path);
		const nonce = generateUuid();
		const colorMap = TokenizationRegistry.getColorMap();

		const css = colorMap ? generateTokensCSSForColorMap(colorMap) : '';
		return `<!DOCTYPE html>
		<html>
			<head>
				<meta http-equiv="Content-type" content="text/html;charset=UTF-8">
				<meta http-equiv="Content-Security-Policy" content="default-src 'none'; img-src data:; style-src 'nonce-${nonce}';">
				<style nonce="${nonce}">
					${DEFAULT_MARKDOWN_STYLES}
					${css}
					svg {
						position: fixed;
						height: 100%;
						width: 80%;
						left: 50%;
						top: 50%;
						max-width: 530px;
						min-width: 350px;
						transform: translate(-50%,-50%);
					}
				</style>
			</head>
			<body>
				${content}
			</body>
		</html>`;
	}

	private async readAndCacheSVGFile(path: URI): Promise<string> {
		if (!this.svgCache.has(path)) {
			const contents = await this.readContentsOfPath(path, false);
			this.svgCache.set(path, contents);
		}
		return assertIsDefined(this.svgCache.get(path));
	}

	private async readAndCacheStepMarkdown(path: URI, base: URI): Promise<string> {
		if (!this.mdCache.has(path)) {
			const contents = await this.readContentsOfPath(path);
			const markdownContents = await renderMarkdownDocument(transformUris(contents, base), this.extensionService, this.languageService, { allowUnknownProtocols: true });
			this.mdCache.set(path, markdownContents);
		}
		return assertIsDefined(this.mdCache.get(path));
	}

	private async readContentsOfPath(path: URI, useModuleId = true): Promise<string> {
		try {
			const moduleId = JSON.parse(path.query).moduleId;
			if (useModuleId && moduleId) {
				const contents = await new Promise<string>((resolve, reject) => {
					const provider = gettingStartedContentRegistry.getProvider(moduleId);
					if (!provider) {
<<<<<<< HEAD
						reject(`Getting started: no provider registered for ${moduleId}`);
=======
						// ESM-comment-begin
						require([moduleId], content => {
							resolve(content.default());
						});
						// ESM-comment-end
						// ESM-uncomment-begin
						// reject(`Getting started: no provider registered for ${moduleId}`);
						// ESM-uncomment-end
>>>>>>> f430a63a
					} else {
						resolve(provider());
					}
				});
				return contents;
			}
		} catch { }

		try {
			const localizedPath = path.with({ path: path.path.replace(/\.md$/, `.nls.${language}.md`) });

			const generalizedLocale = language?.replace(/-.*$/, '');
			const generalizedLocalizedPath = path.with({ path: path.path.replace(/\.md$/, `.nls.${generalizedLocale}.md`) });

			const fileExists = (file: URI) => this.fileService
				.stat(file)
				.then((stat) => !!stat.size) // Double check the file actually has content for fileSystemProviders that fake `stat`. #131809
				.catch(() => false);

			const [localizedFileExists, generalizedLocalizedFileExists] = await Promise.all([
				fileExists(localizedPath),
				fileExists(generalizedLocalizedPath),
			]);

			const bytes = await this.fileService.readFile(
				localizedFileExists
					? localizedPath
					: generalizedLocalizedFileExists
						? generalizedLocalizedPath
						: path);

			return bytes.value.toString();
		} catch (e) {
			this.notificationService.error('Error reading markdown document at `' + path + '`: ' + e);
			return '';
		}
	}
}

const transformUri = (src: string, base: URI) => {
	const path = joinPath(base, src);
	return asWebviewUri(path).toString(true);
};

const transformUris = (content: string, base: URI): string => content
	.replace(/src="([^"]*)"/g, (_, src: string) => {
		if (src.startsWith('https://')) { return `src="${src}"`; }
		return `src="${transformUri(src, base)}"`;
	})
	.replace(/!\[([^\]]*)\]\(([^)]*)\)/g, (_, title: string, src: string) => {
		if (src.startsWith('https://')) { return `![${title}](${src})`; }
		return `![${title}](${transformUri(src, base)})`;
	});<|MERGE_RESOLUTION|>--- conflicted
+++ resolved
@@ -225,9 +225,6 @@
 				const contents = await new Promise<string>((resolve, reject) => {
 					const provider = gettingStartedContentRegistry.getProvider(moduleId);
 					if (!provider) {
-<<<<<<< HEAD
-						reject(`Getting started: no provider registered for ${moduleId}`);
-=======
 						// ESM-comment-begin
 						require([moduleId], content => {
 							resolve(content.default());
@@ -236,7 +233,6 @@
 						// ESM-uncomment-begin
 						// reject(`Getting started: no provider registered for ${moduleId}`);
 						// ESM-uncomment-end
->>>>>>> f430a63a
 					} else {
 						resolve(provider());
 					}
