--- conflicted
+++ resolved
@@ -14,11 +14,8 @@
 	"markers.panel.title.problems": "Problèmes",
 	"markers.panel.aria.label.problems.tree": "Problèmes regroupés par fichiers",
 	"markers.panel.no.problems.build": "Aucun problème n'a été détecté dans l'espace de travail jusqu'à présent.",
-<<<<<<< HEAD
-=======
 	"markers.panel.no.problems.filters": "Aucun résultat trouvé avec les critères de filtre fourni.",
 	"markers.panel.no.problems.file.exclusions": "Tous les problèmes sont masqués parce que le filtre d’exclusion de fichiers est activé.",
->>>>>>> 8647b7c1
 	"markers.panel.action.useFilesExclude": "Filtrer en utilisant le paramètre d’exclusion de fichiers",
 	"markers.panel.action.donotUseFilesExclude": "Ne pas utiliser le paramètre d’exclusion de fichiers",
 	"markers.panel.action.filter": "Filtrer les problèmes",
