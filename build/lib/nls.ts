/*---------------------------------------------------------------------------------------------
 *  Copyright (c) Microsoft Corporation. All rights reserved.
 *  Licensed under the MIT License. See License.txt in the project root for license information.
 *--------------------------------------------------------------------------------------------*/

import type * as ts from 'typescript';
import * as lazy from 'lazy.js';
import { duplex, through } from 'event-stream';
import * as File from 'vinyl';
import * as sm from 'source-map';
import * as path from 'path';
import * as sort from 'gulp-sort';
import { isESM } from './esm';

declare class FileSourceMap extends File {
	public sourceMap: sm.RawSourceMap;
}

enum CollectStepResult {
	Yes,
	YesAndRecurse,
	No,
	NoAndRecurse
}

function collect(ts: typeof import('typescript'), node: ts.Node, fn: (node: ts.Node) => CollectStepResult): ts.Node[] {
	const result: ts.Node[] = [];

	function loop(node: ts.Node) {
		const stepResult = fn(node);

		if (stepResult === CollectStepResult.Yes || stepResult === CollectStepResult.YesAndRecurse) {
			result.push(node);
		}

		if (stepResult === CollectStepResult.YesAndRecurse || stepResult === CollectStepResult.NoAndRecurse) {
			ts.forEachChild(node, loop);
		}
	}

	loop(node);
	return result;
}

function clone<T extends object>(object: T): T {
	const result = <T>{};
	for (const id in object) {
		result[id] = object[id];
	}
	return result;
}

/**
 * Returns a stream containing the patched JavaScript and source maps.
 */
export function nls(options: { preserveEnglish: boolean }): NodeJS.ReadWriteStream {
	let base: string;
	const input = through();
	const output = input
		.pipe(sort()) // IMPORTANT: to ensure stable NLS metadata generation, we must sort the files because NLS messages are globally extracted and indexed across all files
		.pipe(through(function (f: FileSourceMap) {
			if (!f.sourceMap) {
				return this.emit('error', new Error(`File ${f.relative} does not have sourcemaps.`));
			}

			let source = f.sourceMap.sources[0];
			if (!source) {
				return this.emit('error', new Error(`File ${f.relative} does not have a source in the source map.`));
			}

			const root = f.sourceMap.sourceRoot;
			if (root) {
				source = path.join(root, source);
			}

			const typescript = f.sourceMap.sourcesContent![0];
			if (!typescript) {
				return this.emit('error', new Error(`File ${f.relative} does not have the original content in the source map.`));
			}

			base = f.base;
			this.emit('data', _nls.patchFile(f, typescript, options));
		}, function () {
			for (const file of [
				new File({
					contents: Buffer.from(JSON.stringify({
						keys: _nls.moduleToNLSKeys,
						messages: _nls.moduleToNLSMessages,
					}, null, '\t')),
					base,
					path: `${base}/nls.metadata.json`
				}),
				new File({
					contents: Buffer.from(JSON.stringify(_nls.allNLSMessages)),
					base,
					path: `${base}/nls.messages.json`
				}),
				new File({
					contents: Buffer.from(JSON.stringify(_nls.allNLSModulesAndKeys)),
					base,
					path: `${base}/nls.keys.json`
				}),
				new File({
					contents: Buffer.from(`/*---------------------------------------------------------
 * Copyright (C) Microsoft Corporation. All rights reserved.
 *--------------------------------------------------------*/
globalThis._VSCODE_NLS_MESSAGES=${JSON.stringify(_nls.allNLSMessages)};`),
					base,
					path: `${base}/nls.messages.js`
				})
			]) {
				this.emit('data', file);
			}

			this.emit('end');
		}));

	return duplex(input, output);
}

function isImportNode(ts: typeof import('typescript'), node: ts.Node): boolean {
	return node.kind === ts.SyntaxKind.ImportDeclaration || node.kind === ts.SyntaxKind.ImportEqualsDeclaration;
}

module _nls {

	export const moduleToNLSKeys: { [name: string /* module ID */]: ILocalizeKey[] /* keys */ } = {};
	export const moduleToNLSMessages: { [name: string /* module ID */]: string[] /* messages */ } = {};
	export const allNLSMessages: string[] = [];
	export const allNLSModulesAndKeys: Array<[string /* module ID */, string[] /* keys */]> = [];
	let allNLSMessagesIndex = 0;

	type ILocalizeKey = string | { key: string }; // key might contain metadata for translators and then is not just a string

	interface INlsPatchResult {
		javascript: string;
		sourcemap: sm.RawSourceMap;
		nlsMessages?: string[];
		nlsKeys?: ILocalizeKey[];
	}

	interface ISpan {
		start: ts.LineAndCharacter;
		end: ts.LineAndCharacter;
	}

	interface ILocalizeCall {
		keySpan: ISpan;
		key: string;
		valueSpan: ISpan;
		value: string;
	}

	interface ILocalizeAnalysisResult {
		localizeCalls: ILocalizeCall[];
	}

	interface IPatch {
		span: ISpan;
		content: string;
	}

	function fileFrom(file: File, contents: string, path: string = file.path) {
		return new File({
			contents: Buffer.from(contents),
			base: file.base,
			cwd: file.cwd,
			path: path
		});
	}

	function mappedPositionFrom(source: string, lc: ts.LineAndCharacter): sm.MappedPosition {
		return { source, line: lc.line + 1, column: lc.character };
	}

	function lcFrom(position: sm.Position): ts.LineAndCharacter {
		return { line: position.line - 1, character: position.column };
	}

	class SingleFileServiceHost implements ts.LanguageServiceHost {

		private file: ts.IScriptSnapshot;
		private lib: ts.IScriptSnapshot;

		constructor(ts: typeof import('typescript'), private options: ts.CompilerOptions, private filename: string, contents: string) {
			this.file = ts.ScriptSnapshot.fromString(contents);
			this.lib = ts.ScriptSnapshot.fromString('');
		}

		getCompilationSettings = () => this.options;
		getScriptFileNames = () => [this.filename];
		getScriptVersion = () => '1';
		getScriptSnapshot = (name: string) => name === this.filename ? this.file : this.lib;
		getCurrentDirectory = () => '';
		getDefaultLibFileName = () => 'lib.d.ts';

		readFile(path: string, _encoding?: string): string | undefined {
			if (path === this.filename) {
				return this.file.getText(0, this.file.getLength());
			}
			return undefined;
		}
		fileExists(path: string): boolean {
			return path === this.filename;
		}
	}

	function isCallExpressionWithinTextSpanCollectStep(ts: typeof import('typescript'), textSpan: ts.TextSpan, node: ts.Node): CollectStepResult {
		if (!ts.textSpanContainsTextSpan({ start: node.pos, length: node.end - node.pos }, textSpan)) {
			return CollectStepResult.No;
		}

		return node.kind === ts.SyntaxKind.CallExpression ? CollectStepResult.YesAndRecurse : CollectStepResult.NoAndRecurse;
	}

	function analyze(
		ts: typeof import('typescript'),
		contents: string,
		functionName: 'localize' | 'localize2',
		options: ts.CompilerOptions = {}
	): ILocalizeAnalysisResult {
		const filename = 'file.ts';
		const serviceHost = new SingleFileServiceHost(ts, Object.assign(clone(options), { noResolve: true }), filename, contents);
		const service = ts.createLanguageService(serviceHost);
		const sourceFile = ts.createSourceFile(filename, contents, ts.ScriptTarget.ES5, true);

		// all imports
		const imports = lazy(collect(ts, sourceFile, n => isImportNode(ts, n) ? CollectStepResult.YesAndRecurse : CollectStepResult.NoAndRecurse));

		// import nls = require('vs/nls');
		const importEqualsDeclarations = imports
			.filter(n => n.kind === ts.SyntaxKind.ImportEqualsDeclaration)
			.map(n => <ts.ImportEqualsDeclaration>n)
			.filter(d => d.moduleReference.kind === ts.SyntaxKind.ExternalModuleReference)
<<<<<<< HEAD
			.filter(d => (<ts.ExternalModuleReference>d.moduleReference).expression.getText().endsWith(`/nls.js'`));
=======
			.filter(d => {
				if (isESM()) {
					return (<ts.ExternalModuleReference>d.moduleReference).expression.getText().endsWith(`/nls.js'`);
				}
				return (<ts.ExternalModuleReference>d.moduleReference).expression.getText() === '\'vs/nls\'';
			});
>>>>>>> 0dea4804

		// import ... from 'vs/nls';
		const importDeclarations = imports
			.filter(n => n.kind === ts.SyntaxKind.ImportDeclaration)
			.map(n => <ts.ImportDeclaration>n)
			.filter(d => d.moduleSpecifier.kind === ts.SyntaxKind.StringLiteral)
<<<<<<< HEAD
			.filter(d => d.moduleSpecifier.getText().endsWith(`/nls.js'`))
=======
			.filter(d => {
				if (isESM()) {
					return d.moduleSpecifier.getText().endsWith(`/nls.js'`);
				}
				return d.moduleSpecifier.getText() === '\'vs/nls\'';
			})
>>>>>>> 0dea4804
			.filter(d => !!d.importClause && !!d.importClause.namedBindings);

		// `nls.localize(...)` calls
		const nlsLocalizeCallExpressions = importDeclarations
			.filter(d => !!(d.importClause && d.importClause.namedBindings && d.importClause.namedBindings.kind === ts.SyntaxKind.NamespaceImport))
			.map(d => (<ts.NamespaceImport>d.importClause!.namedBindings).name)
			.concat(importEqualsDeclarations.map(d => d.name))

			// find read-only references to `nls`
			.map(n => service.getReferencesAtPosition(filename, n.pos + 1))
			.flatten()
			.filter(r => !r.isWriteAccess)

			// find the deepest call expressions AST nodes that contain those references
			.map(r => collect(ts, sourceFile, n => isCallExpressionWithinTextSpanCollectStep(ts, r.textSpan, n)))
			.map(a => lazy(a).last())
			.filter(n => !!n)
			.map(n => <ts.CallExpression>n)

			// only `localize` calls
			.filter(n => n.expression.kind === ts.SyntaxKind.PropertyAccessExpression && (<ts.PropertyAccessExpression>n.expression).name.getText() === functionName);

		// `localize` named imports
		const allLocalizeImportDeclarations = importDeclarations
			.filter(d => !!(d.importClause && d.importClause.namedBindings && d.importClause.namedBindings.kind === ts.SyntaxKind.NamedImports))
			.map(d => ([] as any[]).concat((<ts.NamedImports>d.importClause!.namedBindings!).elements))
			.flatten();

		// `localize` read-only references
		const localizeReferences = allLocalizeImportDeclarations
			.filter(d => d.name.getText() === functionName)
			.map(n => service.getReferencesAtPosition(filename, n.pos + 1))
			.flatten()
			.filter(r => !r.isWriteAccess);

		// custom named `localize` read-only references
		const namedLocalizeReferences = allLocalizeImportDeclarations
			.filter(d => d.propertyName && d.propertyName.getText() === functionName)
			.map(n => service.getReferencesAtPosition(filename, n.name.pos + 1))
			.flatten()
			.filter(r => !r.isWriteAccess);

		// find the deepest call expressions AST nodes that contain those references
		const localizeCallExpressions = localizeReferences
			.concat(namedLocalizeReferences)
			.map(r => collect(ts, sourceFile, n => isCallExpressionWithinTextSpanCollectStep(ts, r.textSpan, n)))
			.map(a => lazy(a).last())
			.filter(n => !!n)
			.map(n => <ts.CallExpression>n);

		// collect everything
		const localizeCalls = nlsLocalizeCallExpressions
			.concat(localizeCallExpressions)
			.map(e => e.arguments)
			.filter(a => a.length > 1)
			.sort((a, b) => a[0].getStart() - b[0].getStart())
			.map<ILocalizeCall>(a => ({
				keySpan: { start: ts.getLineAndCharacterOfPosition(sourceFile, a[0].getStart()), end: ts.getLineAndCharacterOfPosition(sourceFile, a[0].getEnd()) },
				key: a[0].getText(),
				valueSpan: { start: ts.getLineAndCharacterOfPosition(sourceFile, a[1].getStart()), end: ts.getLineAndCharacterOfPosition(sourceFile, a[1].getEnd()) },
				value: a[1].getText()
			}));

		return {
			localizeCalls: localizeCalls.toArray()
		};
	}

	class TextModel {

		private lines: string[];
		private lineEndings: string[];

		constructor(contents: string) {
			const regex = /\r\n|\r|\n/g;
			let index = 0;
			let match: RegExpExecArray | null;

			this.lines = [];
			this.lineEndings = [];

			while (match = regex.exec(contents)) {
				this.lines.push(contents.substring(index, match.index));
				this.lineEndings.push(match[0]);
				index = regex.lastIndex;
			}

			if (contents.length > 0) {
				this.lines.push(contents.substring(index, contents.length));
				this.lineEndings.push('');
			}
		}

		public get(index: number): string {
			return this.lines[index];
		}

		public set(index: number, line: string): void {
			this.lines[index] = line;
		}

		public get lineCount(): number {
			return this.lines.length;
		}

		/**
		 * Applies patch(es) to the model.
		 * Multiple patches must be ordered.
		 * Does not support patches spanning multiple lines.
		 */
		public apply(patch: IPatch): void {
			const startLineNumber = patch.span.start.line;
			const endLineNumber = patch.span.end.line;

			const startLine = this.lines[startLineNumber] || '';
			const endLine = this.lines[endLineNumber] || '';

			this.lines[startLineNumber] = [
				startLine.substring(0, patch.span.start.character),
				patch.content,
				endLine.substring(patch.span.end.character)
			].join('');

			for (let i = startLineNumber + 1; i <= endLineNumber; i++) {
				this.lines[i] = '';
			}
		}

		public toString(): string {
			return lazy(this.lines).zip(this.lineEndings)
				.flatten().toArray().join('');
		}
	}

	function patchJavascript(patches: IPatch[], contents: string): string {
		const model = new TextModel(contents);

		// patch the localize calls
		lazy(patches).reverse().each(p => model.apply(p));

		return model.toString();
	}

	function patchSourcemap(patches: IPatch[], rsm: sm.RawSourceMap, smc: sm.SourceMapConsumer): sm.RawSourceMap {
		const smg = new sm.SourceMapGenerator({
			file: rsm.file,
			sourceRoot: rsm.sourceRoot
		});

		patches = patches.reverse();
		let currentLine = -1;
		let currentLineDiff = 0;
		let source: string | null = null;

		smc.eachMapping(m => {
			const patch = patches[patches.length - 1];
			const original = { line: m.originalLine, column: m.originalColumn };
			const generated = { line: m.generatedLine, column: m.generatedColumn };

			if (currentLine !== generated.line) {
				currentLineDiff = 0;
			}

			currentLine = generated.line;
			generated.column += currentLineDiff;

			if (patch && m.generatedLine - 1 === patch.span.end.line && m.generatedColumn === patch.span.end.character) {
				const originalLength = patch.span.end.character - patch.span.start.character;
				const modifiedLength = patch.content.length;
				const lengthDiff = modifiedLength - originalLength;
				currentLineDiff += lengthDiff;
				generated.column += lengthDiff;

				patches.pop();
			}

			source = rsm.sourceRoot ? path.relative(rsm.sourceRoot, m.source) : m.source;
			source = source.replace(/\\/g, '/');
			smg.addMapping({ source, name: m.name, original, generated });
		}, null, sm.SourceMapConsumer.GENERATED_ORDER);

		if (source) {
			smg.setSourceContent(source, smc.sourceContentFor(source));
		}

		return JSON.parse(smg.toString());
	}

	function parseLocalizeKeyOrValue(sourceExpression: string) {
		// sourceValue can be "foo", 'foo', `foo` or { .... }
		// in its evalulated form
		// we want to return either the string or the object
		// eslint-disable-next-line no-eval
		return eval(`(${sourceExpression})`);
	}

	function patch(ts: typeof import('typescript'), typescript: string, javascript: string, sourcemap: sm.RawSourceMap, options: { preserveEnglish: boolean }): INlsPatchResult {
		const { localizeCalls } = analyze(ts, typescript, 'localize');
		const { localizeCalls: localize2Calls } = analyze(ts, typescript, 'localize2');

		if (localizeCalls.length === 0 && localize2Calls.length === 0) {
			return { javascript, sourcemap };
		}

		const nlsKeys = localizeCalls.map(lc => parseLocalizeKeyOrValue(lc.key)).concat(localize2Calls.map(lc => parseLocalizeKeyOrValue(lc.key)));
		const nlsMessages = localizeCalls.map(lc => parseLocalizeKeyOrValue(lc.value)).concat(localize2Calls.map(lc => parseLocalizeKeyOrValue(lc.value)));
		const smc = new sm.SourceMapConsumer(sourcemap);
		const positionFrom = mappedPositionFrom.bind(null, sourcemap.sources[0]);

		// build patches
		const toPatch = (c: { range: ISpan; content: string }): IPatch => {
			const start = lcFrom(smc.generatedPositionFor(positionFrom(c.range.start)));
			const end = lcFrom(smc.generatedPositionFor(positionFrom(c.range.end)));
			return { span: { start, end }, content: c.content };
		};

		const localizePatches = lazy(localizeCalls)
			.map(lc => (
				options.preserveEnglish ? [
					{ range: lc.keySpan, content: `${allNLSMessagesIndex++}` } 	// localize('key', "message") => localize(<index>, "message")
				] : [
					{ range: lc.keySpan, content: `${allNLSMessagesIndex++}` }, // localize('key', "message") => localize(<index>, null)
					{ range: lc.valueSpan, content: 'null' }
				]))
			.flatten()
			.map(toPatch);

		const localize2Patches = lazy(localize2Calls)
			.map(lc => (
				{ range: lc.keySpan, content: `${allNLSMessagesIndex++}` } // localize2('key', "message") => localize(<index>, "message")
			))
			.map(toPatch);

		// Sort patches by their start position
		const patches = localizePatches.concat(localize2Patches).toArray().sort((a, b) => {
			if (a.span.start.line < b.span.start.line) {
				return -1;
			} else if (a.span.start.line > b.span.start.line) {
				return 1;
			} else if (a.span.start.character < b.span.start.character) {
				return -1;
			} else if (a.span.start.character > b.span.start.character) {
				return 1;
			} else {
				return 0;
			}
		});

		javascript = patchJavascript(patches, javascript);

		sourcemap = patchSourcemap(patches, sourcemap, smc);

		return { javascript, sourcemap, nlsKeys, nlsMessages };
	}

	export function patchFile(javascriptFile: File, typescript: string, options: { preserveEnglish: boolean }): File {
		const ts = require('typescript') as typeof import('typescript');
		// hack?
		const moduleId = javascriptFile.relative
			.replace(/\.js$/, '')
			.replace(/\\/g, '/');

		const { javascript, sourcemap, nlsKeys, nlsMessages } = patch(
			ts,
			typescript,
			javascriptFile.contents.toString(),
			(<any>javascriptFile).sourceMap,
			options
		);

		const result = fileFrom(javascriptFile, javascript);
		(<any>result).sourceMap = sourcemap;

		if (nlsKeys) {
			moduleToNLSKeys[moduleId] = nlsKeys;
			allNLSModulesAndKeys.push([moduleId, nlsKeys.map(nlsKey => typeof nlsKey === 'string' ? nlsKey : nlsKey.key)]);
		}

		if (nlsMessages) {
			moduleToNLSMessages[moduleId] = nlsMessages;
			allNLSMessages.push(...nlsMessages);
		}

		return result;
	}
}<|MERGE_RESOLUTION|>--- conflicted
+++ resolved
@@ -232,32 +232,24 @@
 			.filter(n => n.kind === ts.SyntaxKind.ImportEqualsDeclaration)
 			.map(n => <ts.ImportEqualsDeclaration>n)
 			.filter(d => d.moduleReference.kind === ts.SyntaxKind.ExternalModuleReference)
-<<<<<<< HEAD
-			.filter(d => (<ts.ExternalModuleReference>d.moduleReference).expression.getText().endsWith(`/nls.js'`));
-=======
 			.filter(d => {
 				if (isESM()) {
 					return (<ts.ExternalModuleReference>d.moduleReference).expression.getText().endsWith(`/nls.js'`);
 				}
 				return (<ts.ExternalModuleReference>d.moduleReference).expression.getText() === '\'vs/nls\'';
 			});
->>>>>>> 0dea4804
 
 		// import ... from 'vs/nls';
 		const importDeclarations = imports
 			.filter(n => n.kind === ts.SyntaxKind.ImportDeclaration)
 			.map(n => <ts.ImportDeclaration>n)
 			.filter(d => d.moduleSpecifier.kind === ts.SyntaxKind.StringLiteral)
-<<<<<<< HEAD
-			.filter(d => d.moduleSpecifier.getText().endsWith(`/nls.js'`))
-=======
 			.filter(d => {
 				if (isESM()) {
 					return d.moduleSpecifier.getText().endsWith(`/nls.js'`);
 				}
 				return d.moduleSpecifier.getText() === '\'vs/nls\'';
 			})
->>>>>>> 0dea4804
 			.filter(d => !!d.importClause && !!d.importClause.namedBindings);
 
 		// `nls.localize(...)` calls
